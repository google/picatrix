FROM python:3.8-slim

# Create folders and fix permissions.
<<<<<<< HEAD
RUN useradd picatrix -d /home/picatrix -m && mkdir -p /usr/local/src/picadata/notebooks && \
    chmod 777 /usr/local/src/picadata/ && \
    chmod 777 /usr/local/src/picadata/notebooks && \
    find /usr/local/src/picadata/notebooks -type d -exec chmod 777 {} \; && \
    find /usr/local/src/picadata/notebooks -type f -exec chmod 644 {} \;
=======
RUN groupadd --gid 1000 picagroup && \
    useradd picatrix --uid 1000 --gid 1000 -d /home/picatrix -m && \
    mkdir -p /usr/local/src/picadata/notebooks && \
    chmod 777 /usr/local/src/picadata/ && \
    chmod 777 /usr/local/src/picadata/notebooks && \
    find /usr/local/src/picadata/notebooks -type d -exec chmod 777 {} \; && \
    find /usr/local/src/picadata/notebooks -type f -exec chmod 644 {} \; 
>>>>>>> 6a21ea4d

USER picatrix
WORKDIR /home/picatrix
RUN mkdir -p .ipython/profile_default/startup/

USER root
COPY docker/00-import.py /home/picatrix/.ipython/profile_default/startup/00-import.py
RUN chown picatrix /home/picatrix/.ipython/profile_default/startup/00-import.py
USER picatrix

ENV VIRTUAL_ENV=/home/picatrix/picenv
RUN python3 -m venv $VIRTUAL_ENV
ENV PATH="$VIRTUAL_ENV/bin:$PATH"

<<<<<<< HEAD
# Install picatrix.
RUN pip install --upgrade wheel picatrix jupyter_http_over_ws && \
=======
COPY --chown=1000:1000 . /home/picatrix/code
RUN pip install --upgrade pip setuptools wheel && \
    cd /home/picatrix/code && pip install -e . && \
    pip install --upgrade jupyter_http_over_ws && \
>>>>>>> 6a21ea4d
    jupyter serverextension enable --py jupyter_http_over_ws

WORKDIR /usr/local/src/picadata/
ENV JUPYTER_PORT=${JUPYTER_PORT}
EXPOSE ${JUPYTER_PORT}

# Run jupyter.
CMD jupyter notebook --port ${JUPYTER_PORT} \ 
    --NotebookApp.allow_origin='https://colab.research.google.com' \ 
    --NotebookApp.port_retries=0 --ip '*'<|MERGE_RESOLUTION|>--- conflicted
+++ resolved
@@ -1,13 +1,6 @@
 FROM python:3.8-slim
 
 # Create folders and fix permissions.
-<<<<<<< HEAD
-RUN useradd picatrix -d /home/picatrix -m && mkdir -p /usr/local/src/picadata/notebooks && \
-    chmod 777 /usr/local/src/picadata/ && \
-    chmod 777 /usr/local/src/picadata/notebooks && \
-    find /usr/local/src/picadata/notebooks -type d -exec chmod 777 {} \; && \
-    find /usr/local/src/picadata/notebooks -type f -exec chmod 644 {} \;
-=======
 RUN groupadd --gid 1000 picagroup && \
     useradd picatrix --uid 1000 --gid 1000 -d /home/picatrix -m && \
     mkdir -p /usr/local/src/picadata/notebooks && \
@@ -15,7 +8,6 @@
     chmod 777 /usr/local/src/picadata/notebooks && \
     find /usr/local/src/picadata/notebooks -type d -exec chmod 777 {} \; && \
     find /usr/local/src/picadata/notebooks -type f -exec chmod 644 {} \; 
->>>>>>> 6a21ea4d
 
 USER picatrix
 WORKDIR /home/picatrix
@@ -30,15 +22,10 @@
 RUN python3 -m venv $VIRTUAL_ENV
 ENV PATH="$VIRTUAL_ENV/bin:$PATH"
 
-<<<<<<< HEAD
-# Install picatrix.
-RUN pip install --upgrade wheel picatrix jupyter_http_over_ws && \
-=======
 COPY --chown=1000:1000 . /home/picatrix/code
 RUN pip install --upgrade pip setuptools wheel && \
     cd /home/picatrix/code && pip install -e . && \
     pip install --upgrade jupyter_http_over_ws && \
->>>>>>> 6a21ea4d
     jupyter serverextension enable --py jupyter_http_over_ws
 
 WORKDIR /usr/local/src/picadata/
