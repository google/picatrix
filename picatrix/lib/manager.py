--- conflicted
+++ resolved
@@ -34,6 +34,7 @@
   """Manager class for Picatrix magics."""
 
   MAGICS_DF_COLUMNS = ['name', 'description', 'line', 'cell', 'function']
+
   _magics: Dict[Text, Callable[[str, str], str]] = {}
   _helpers: Dict[Text, Any] = {}
 
@@ -103,7 +104,6 @@
     return cls._magics.get(magic_name)
 
   @classmethod
-<<<<<<< HEAD
   def get_helper_info(cls, as_pandas: Optional[bool] = True) -> Union[
       pandas.DataFrame, List[Tuple[str, str]]]:
     """Get a list of all the registered helpers.
@@ -125,10 +125,7 @@
     return pandas.DataFrame(lines)
 
   @classmethod
-  def get_magic_info(cls, as_pandas: Optional[bool] = False) -> Union[
-=======
-  def get_magic_info(cls, as_pandas: bool = True) -> Union[
->>>>>>> 9a1bdd2f
+  def get_magic_info(cls, as_pandas: Optional[bool] = True) -> Union[
       pandas.DataFrame, List[Tuple[str, str]]]:
     """Get a list of all magics.
 
